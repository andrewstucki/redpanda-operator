--- conflicted
+++ resolved
@@ -44,11 +44,7 @@
     steps:
       - key: k8s-operator-v2
         label: K8s Operator v2
-<<<<<<< HEAD
-        timeout_in_minutes: 45
-=======
         timeout: 100
->>>>>>> 5292e21c
         notify:
           - github_commit_status:
               context: k8s-operator-v2
